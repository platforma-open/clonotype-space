wf := import("@platforma-sdk/workflow-tengo:workflow")
exec := import("@platforma-sdk/workflow-tengo:exec")
assets:= import("@platforma-sdk/workflow-tengo:assets")
smart := import("@platforma-sdk/workflow-tengo:smart")
ll := import("@platforma-sdk/workflow-tengo:ll")

xsv := import("@platforma-sdk/workflow-tengo:pframes.xsv")
pframes := import("@platforma-sdk/workflow-tengo:pframes")

slices := import("@platforma-sdk/workflow-tengo:slices")
umapConv := import(":pf-umap-conv")

pSpec := import("@platforma-sdk/workflow-tengo:pframes.spec")

wf.prepare(func(args){
	// We need a table with cluster ID (optional) | clonotype id | selected ranking columns

	bundleBuilder := wf.createPBundleBuilder()
	bundleBuilder.ignoreMissingDomains() // to make query work for both bulk and single cell data
	bundleBuilder.addAnchor("main", args.inputAnchor)

	// Add full aa sequence column
	bundleBuilder.addMulti({
		axes: [{ anchor: "main", idx: 1 }],
		annotations: {
			"pl7.app/vdj/isMainSequence": "true"
		},
		domain: {
			"pl7.app/alphabet": "aminoacid"
		}
	}, "aaSequence")

	return {
		columns: bundleBuilder.build()
	}
})

wf.body(func(args) {

	blockId := wf.blockId().getDataAsJson()

	// Input arguments
	columns := args.columns
	datasetSpec := columns.getSpec(args.inputAnchor)
	umap_neighbors := args.umap_neighbors
	umap_min_dist := args.umap_min_dist

	if is_undefined(umap_neighbors) || is_undefined(umap_min_dist) {
		ll.panic("umap_neighbors or umap_min_dist is undefined")
	}

	// Needed conditional variables
	isSingleCell := datasetSpec.axesSpec[1].name == "pl7.app/vdj/scClonotypeKey"

	// output containers
	outputs := {}

	////////// UMAP //////////
	// Generate input TSV with Clonotype ID and aa sequence
	umapTable := pframes.tsvFileBuilder()
	umapTable.mem("8GB"); // TODO: make this dynamic on input size
	umapTable.setAxisHeader(datasetSpec.axesSpec[1].name, "clonotypeKey")
	for nc, col in columns.getColumns("aaSequence") {
		if isSingleCell {
			chainLabel := col.spec.domain["pl7.app/vdj/scClonotypeChain"]
			// scFv case
			if chainLabel == undefined {
				chainLabel = "chain" + string(nc)
			}
			umapTable.add(col, {header: "aaSequence." + chainLabel})
		} else {
			chainLabel := col.spec.axesSpec[0].domain["pl7.app/vdj/chain"]
			umapTable.add(col, {header: "aaSequence." + chainLabel})
		}
	}
	umapTable.mem("16GiB")
	umapTable.cpu(1)
	umapTable = umapTable.build()

	// UMAP script should go here
	umapClones := exec.builder().
		software(assets.importSoftware("@platforma-open/milaboratories.clonotype-space.umap:main")).
		mem("64GiB").
		cpu(1).
		addFile("sequences.tsv", umapTable).
		arg("-i").arg("sequences.tsv").
		arg("-u").arg("umap.tsv").
		arg("--umap-neighbors").arg(string(umap_neighbors)).
		arg("--umap-min-dist").arg(string(umap_min_dist)).
		saveFile("umap.tsv").
		mem("32GB"). // TODO: make this dynamic on input size
		cache(24 * 60 * 60 * 1000).
		run()

	umapPf := xsv.importFile(
		umapClones.getFile("umap.tsv"),
		"tsv",
		umapConv.getColumns(datasetSpec, blockId), 
<<<<<<< HEAD
		{ splitDataAndSpec: true, cpu: 1, mem: "16GiB" })
=======
		{ 
			splitDataAndSpec: true,
			mem: "8GB" // TODO: make this dynamic on input size
		})

>>>>>>> b5b2419a

	// Make trace
	trace := pSpec.makeTrace(datasetSpec,
		{
			type: "milaboratories.clonotype-space",
			importance: 30,
			label: "Clonotype Space"
		})

	pf := pframes.pFrameBuilder()
	for k, v in umapPf {
		pf.add(k, trace.inject(v.spec), v.data)
	}
		
	// Build the final PFrame
	pf = pf.build()

	return {
		outputs: {
			umapPf: pframes.exportFrame(pf)
		},
		exports: {
			umapPf: pf
		}
	}
})<|MERGE_RESOLUTION|>--- conflicted
+++ resolved
@@ -96,15 +96,7 @@
 		umapClones.getFile("umap.tsv"),
 		"tsv",
 		umapConv.getColumns(datasetSpec, blockId), 
-<<<<<<< HEAD
 		{ splitDataAndSpec: true, cpu: 1, mem: "16GiB" })
-=======
-		{ 
-			splitDataAndSpec: true,
-			mem: "8GB" // TODO: make this dynamic on input size
-		})
-
->>>>>>> b5b2419a
 
 	// Make trace
 	trace := pSpec.makeTrace(datasetSpec,
