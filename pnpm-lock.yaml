--- conflicted
+++ resolved
@@ -37,11 +37,7 @@
       specifier: ^1.34.7
       version: 1.34.7
     '@platforma-sdk/ui-vue':
-<<<<<<< HEAD
-      specifier: ^1.34.4
-=======
       specifier: ^1.34.8
->>>>>>> b5b2419a
       version: 1.34.8
     '@platforma-sdk/workflow-tengo':
       specifier: ^4.8.0
@@ -177,12 +173,9 @@
       '@platforma-sdk/ui-vue':
         specifier: 'catalog:'
         version: 1.34.8(d3-dispatch@3.0.1)(d3-path@3.1.0)(d3-scale-chromatic@3.1.0)(typescript@5.5.4)
-<<<<<<< HEAD
       '@vueuse/core':
         specifier: 'catalog:'
         version: 13.4.0(vue@3.5.13(typescript@5.5.4))
-=======
->>>>>>> b5b2419a
       vue:
         specifier: 'catalog:'
         version: 3.5.13(typescript@5.5.4)
@@ -1250,9 +1243,6 @@
       globals: ^15.13.0
       typescript: ~5.5.4
       typescript-eslint: ^8.17.0
-
-  '@platforma-sdk/model@1.34.0':
-    resolution: {integrity: sha512-JfApTNHDH0fro2OO/YCNaUXTRgQ/cCY7JxxnSnOohNqyBJEoSCPiF00TkdadhjjLf3MXBmx9u6U84P09r1qIng==}
 
   '@platforma-sdk/model@1.34.8':
     resolution: {integrity: sha512-ZQ6NPO/sirUtfHc52BrMEXKaXqpNyAUGSaDf2NcknRP6PPNTqtoszG2M6FN5rmZY2BeHe0/vn23eV9tJfT/Qfw==}
@@ -6825,14 +6815,6 @@
       typescript: 5.5.4
       typescript-eslint: 8.24.0(eslint@9.23.0)(typescript@5.5.4)
 
-  '@platforma-sdk/model@1.34.0':
-    dependencies:
-      '@milaboratories/pl-error-like': 1.12.1
-      '@milaboratories/pl-model-common': 1.15.5
-      canonicalize: 2.1.0
-      utility-types: 3.11.0
-      zod: 3.23.8
-
   '@platforma-sdk/model@1.34.8':
     dependencies:
       '@milaboratories/pl-error-like': 1.12.1
